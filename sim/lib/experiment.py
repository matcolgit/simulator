import sys, os
if '..' not in sys.path:
    sys.path.append('..')

import pickle, multiprocessing, copy
import pandas as pd
import numpy as np
from collections import namedtuple, defaultdict
import botorch.utils.transforms as transforms
import argparse
from lib.calibrationFunctions import (
    pdict_to_parr, parr_to_pdict, save_state, load_state, 
    get_calibrated_params, gen_initial_seeds, get_test_capacity, downsample_cases)
from lib.mobilitysim import MobilitySimulator
from lib.parallel import launch_parallel_simulations
from lib.distributions import CovidDistributions
from lib.data import collect_data_from_df
from lib.measures import *
from lib.calibrationSettings import (
    calibration_lockdown_dates, 
    calibration_states,
    calibration_lockdown_dates, 
    calibration_testing_params, 
    calibration_lockdown_beta_multipliers,
    calibration_mob_paths)
from lib.summary import *

TO_HOURS = 24.0
ROOT = 'summaries'

"""Tuples representing various objects concerning a simulation and experiment"""

Simulation = namedtuple('Simulation', (

    # Generic information
    'experiment_info',          # Description of the experiment that contains the simulation
    'simulation_info',          # Description of the simulation itself
    'start_date',               # Start date
    'end_date',                 # End date
    'sim_days',                 # Days of simulation
    'country',                  # Country
    'area',                     # Area
    'random_repeats',           # Random repeats of simulation

    # Mobility and measures
    'mob_settings_file',        # Mobility settings
    'full_scale',               # Whether or not simulation is done at full scale
    'measure_list',             # Measure list
    'testing_params',           # Testing params
    'store_mob',                # Indicator of whether to return and store MobilitySimulator object and measure bernoullis

    # Model
    'model_params',             # Model parameters (from calibration)
    'distributions',            # Transition distributions
    'initial_seeds',            # Simulation seeds

    ## default arguments
    'num_age_groups',           # Number of age groups
    'beacon_config',            # dictionary containing information regarding beacon implementation
    'thresholds_roc',           # threshold values for ROC curve computation

), defaults=(None, None, None))  # NOTE: `defaults` iterable is applied from back to front, i.e. just `beacon_config` and `thresholds_roc` and `num_age_groups` has a default


Plot = namedtuple('Plot', (
    'path',    # path to result file of this simulation containing pickled `Result` namedetuple
    'label',   # label of this plot on the legend
))


"""Helper functions"""

def get_properties(objs, property):
    '''Retrieves list of properties for list of namedtuples'''
    out = []
    for o in objs:
        if isinstance(o, dict):
            out.append(o[property])
        elif isinstance(o, Simulation) or isinstance(o, Plot) or isinstance(o, Result):
            out.append(getattr(o, property))
        else:
            raise ValueError(f'Unknown type of elements in `objs`. Type is {type(o).__name__}')
    return out


def options_to_str(**options):
    return '-'.join(['{}={}'.format(k, v) for k, v in options.items()])


def process_command_line(return_parser=False):
    '''Returns command line parser for experiment configuration'''

    parser = argparse.ArgumentParser()
    parser.add_argument("--country", required=True,
                        help="specify country indicator for experiment")
    parser.add_argument("--area",  required=True,
                        help="specify area indicator for experiment")
    parser.add_argument("--cpu_count", type=int, default=multiprocessing.cpu_count(),
                        help="update default number of cpus used for parallel simulation rollouts")
    parser.add_argument("--smoke_test", action="store_true",
                        help="flag to quickly finish runs to see if something breaks")
    parser.add_argument("--p_adoption", type=float,
                        help="only run experiment with a single adoption level")
<<<<<<< HEAD
    parser.add_argument("--no_mobility_reduction", action="store_true",
                        help="flag to turn off mobility reduction")
=======
    parser.add_argument("--continued", action="store_true",
                        help="skips sub-experiments for which summaries already exist")
>>>>>>> 75c9d150
    if return_parser:
        return parser

    args = parser.parse_args()
    country = args.country
    area = args.area

    # check calibration state
    try:
        calibration_state_strg = calibration_states[country][area]
        if not os.path.isfile(calibration_states[country][area]):
            raise FileNotFoundError
    except KeyError:
        print(f'{country}-{area} is unknown country-area combination.')
        exit(1)
    except FileNotFoundError:
        print(f'{country}-{area} calibration not found.')
        exit(1)
    return args


"""Experiment class for structured experimentation with simulations"""

class Experiment(object):
    """
    Class to organize a set of experiment simulations. One experiment objects
    contains several simulations that are stored and can be analyzed collectively. 
    """

    def __init__(self, *, 
        experiment_info,
        start_date,
        end_date,
        random_repeats,
        full_scale,
        verbose,
        cpu_count=None,
        multi_beta_calibration=False,
        condensed_summary=False,
        continued_run=False):

        self.experiment_info = experiment_info
        self.start_date = start_date
        self.end_date = end_date
        self.random_repeats = random_repeats
        self.cpu_count = cpu_count if cpu_count else multiprocessing.cpu_count()
        self.full_scale = full_scale
        self.multi_beta_calibration = multi_beta_calibration
        self.condensed_summary = condensed_summary
        self.continued_run = continued_run
        self.verbose = verbose

        # list simulations of experiment
        self.sims = []

    def get_sim_path(self, sim):
        return sim.experiment_info + '/' + sim.experiment_info + '-' + sim.simulation_info

    def save_condensed_summary(self, sim, summary):
        filepath = os.path.join('condensed_summaries', self.get_sim_path(sim) + '_condensed.pk')
        condensed_summary = condense_summary(summary=summary, metadata=sim)
        os.makedirs(os.path.dirname(filepath), exist_ok=True)
        with open(filepath, 'wb') as fp:
            pickle.dump(condensed_summary, fp)
        return

    def check_summary_existence(self, sim):
        filepath = os.path.join('condensed_summaries', self.get_sim_path(sim) + '_condensed.pk')
        return os.path.isfile(filepath)

    def save_run(self, sim, summary):
        filename = self.get_sim_path(sim) + '.pk'
        obj = Result(
            metadata=sim,
            summary=summary,
        )
        with open(os.path.join(ROOT, filename), 'wb') as fp:
            pickle.dump(obj, fp)
        return

    def add(self, *,
        simulation_info,
        country,
        area,        
        measure_list,
        lockdown_measures_active=True,
        full_scale=True,
        test_update=None,
        seed_summary_path=None,
        set_calibrated_params_to=None,
        set_initial_seeds_to=None,
        expected_daily_base_expo_per100k=0,
        beacon_config=None,
        thresholds_roc=None,
        store_mob=False):

        # Set time window based on experiment start and end date
        sim_days = (pd.to_datetime(self.end_date) - pd.to_datetime(self.start_date)).days
        max_time = TO_HOURS * sim_days  # in hours

         # extract lockdown period
        lockdown_start_date = pd.to_datetime(
            calibration_lockdown_dates[country]['start'])
        lockdown_end_date = pd.to_datetime(
            calibration_lockdown_dates[country]['end'])

        days_until_lockdown_start = (lockdown_start_date - pd.to_datetime(self.start_date)).days
        days_until_lockdown_end = (lockdown_end_date - pd.to_datetime(self.start_date)).days

        # Load mob settings        
        mob_settings_file = calibration_mob_paths[country][area][1 if full_scale else 0]
        with open(mob_settings_file, 'rb') as fp:
            mob_settings = pickle.load(fp)

        num_age_groups = len(mob_settings['mob_rate_per_age_per_type'])

        # Obtain COVID19 case date for country and area to estimate testing capacity and heuristic seeds if necessary
        unscaled_area_cases = collect_data_from_df(country=country, area=area, datatype='new',
                                                start_date_string=self.start_date, end_date_string=self.end_date)
        assert(len(unscaled_area_cases.shape) == 2)

        # Scale down cases based on number of people in town and region
        sim_cases = downsample_cases(unscaled_area_cases, mob_settings)

        # Instantiate correct state transition distributions (estimated from literature)
        distributions = CovidDistributions(country=country)

        # Expected base rate infections
        if expected_daily_base_expo_per100k > 0.0:

            # Scale expectation to simulation size
            num_people = len(mob_settings['home_loc'])
            lambda_base_expo_population = expected_daily_base_expo_per100k * (num_people / 100000)

            # Convert to individual base rate by dividing by population size; priority queue handles superposition
            lambda_base_expo_indiv = lambda_base_expo_population / num_people

            # Poisson process with rate lambda: interarrival times are Exponential r.v. with mean = 1 / lambda
            # Hence set rate of Expo r.v.s to 1 / (1 / lambda) = lambda
            distributions.lambda_0 = lambda_base_expo_indiv

        # Get initial seeds for simulation
        # (a) Define heuristically based on true cases and literature distribution estimates
        if seed_summary_path is None:

            # Generate initial seeds based on unscaled case numbers in town
            initial_seeds = gen_initial_seeds(
                sim_cases, day=0)

            if sum(initial_seeds.values()) == 0:
                print('No states seeded at start time; cannot start simulation.\n'
                    'Consider setting a later start date for calibration using the "--start" flag.')
                sys.exit(0)

        # (b) Define based state of previous batch of simulations,
        # using the random rollout that best matched the true cases in terms of squared error
        else:
            seed_summary_ = load_summary(seed_summary_path)
            seed_day_ = seed_summary_.max_time # take seeds at the end of simulation
            initial_seeds = extract_seeds_from_summary(
                seed_summary_, seed_day_, sim_cases)

        if set_initial_seeds_to is not None:
            initial_seeds = set_initial_seeds_to

        # Load calibrated model parameters for this area
        calibrated_params = get_calibrated_params(
            country=country, area=area, multi_beta_calibration=self.multi_beta_calibration)
        if set_calibrated_params_to is not None:
            calibrated_params = set_calibrated_params_to 
            
        p_stay_home_calibrated = calibrated_params['p_stay_home']

        if self.multi_beta_calibration:
            betas = calibrated_params['betas']
        else:
            betas = {
                'education': calibrated_params['beta_site'],
                'social': calibrated_params['beta_site'],
                'bus_stop': calibrated_params['beta_site'],
                'office': calibrated_params['beta_site'],
                'supermarket': calibrated_params['beta_site'],
            }

        model_params = {
            'betas': betas,
            'beta_household': calibrated_params['beta_household'],
        }        

        # Add standard measure of positives staying isolated 
        measure_list += [
            # standard behavior of positively tested: full isolation
            SocialDistancingForPositiveMeasure(
                t_window=Interval(0.0, max_time), p_stay_home=1.0),
            SocialDistancingForPositiveMeasureHousehold(
                t_window=Interval(0.0, max_time), p_isolate=1.0),
        ]

        # Add standard measures if simulation is happening during lockdown
        # Set lockdown_measures_active to False to explore counterfactual scenarios
        if lockdown_measures_active:
            measure_list += [

                # social distancing factor during lockdown: calibrated
                SocialDistancingForAllMeasure(
                    t_window=Interval(TO_HOURS * days_until_lockdown_start,
                                    TO_HOURS * days_until_lockdown_end),
                    p_stay_home=p_stay_home_calibrated),

                # site specific measures: fixed in advance, outside of calibration
                BetaMultiplierMeasureByType(
                    t_window=Interval(TO_HOURS * days_until_lockdown_start,
                                    TO_HOURS * days_until_lockdown_end),
                    beta_multiplier=calibration_lockdown_beta_multipliers)
            ]

        measure_list = MeasureList(measure_list)

        # Set testing conditions
        scaled_test_capacity = get_test_capacity(
            country, area, mob_settings, end_date_string=self.end_date)
        testing_params = copy.deepcopy(calibration_testing_params)
        testing_params['tests_per_batch'] = scaled_test_capacity
        testing_params['testing_t_window'] = [0.0, max_time]
        if test_update:
            testing_params = test_update(testing_params)

        # store simulation
        sim_kwargs = dict(
            # Generic information
            experiment_info=self.experiment_info,
            simulation_info=simulation_info,
            start_date=self.start_date,
            end_date=self.end_date,
            sim_days=sim_days,
            country=country,
            area=area,
            random_repeats=self.random_repeats,

            # Mobility and measures
            mob_settings_file=mob_settings_file,
            full_scale=full_scale,
            measure_list=measure_list,
            testing_params=testing_params,
            store_mob=store_mob,

            # Model
            model_params=model_params,
            distributions=distributions,
            initial_seeds=initial_seeds,
        )

        # Beacon 
        # fields are added here (even though defaulting to `None`) to double check backwards compatibility
        # with stored `Result` objects prior to implementing beacon functionality
        if beacon_config is not None:
            sim_kwargs['beacon_config'] = beacon_config
        if thresholds_roc is not None:
            sim_kwargs['thresholds_roc'] = thresholds_roc

        sim = Simulation(**sim_kwargs)

        if self.continued_run and self.check_summary_existence(sim):
            if self.verbose:
                print(f'[Skipped Sim] {self.get_sim_path(sim)}')
        else:
            self.sims.append(sim)
            if self.verbose:
                print(f'[Added Sim] {self.get_sim_path(self.sims[-1])}')


    def run_all(self):

        '''
        Runs all simulations that were provided via the `add` method and stored in `self.sims`
        '''

        # generate experiment folder
        current_directory = os.getcwd()
        directory = os.path.join(current_directory, ROOT, self.experiment_info)        
        if not os.path.exists(directory):
            os.makedirs(directory)
        
        # run all simulations
        for sim in self.sims:

            with open(sim.mob_settings_file, 'rb') as fp:
                mob_settings = pickle.load(fp)
        
            summary = launch_parallel_simulations(
                mob_settings=sim.mob_settings_file,
                distributions=sim.distributions,
                random_repeats=sim.random_repeats,
                cpu_count=self.cpu_count,
                params=sim.model_params,
                initial_seeds=sim.initial_seeds,
                testing_params=sim.testing_params,
                measure_list=sim.measure_list,
                max_time=TO_HOURS * sim.sim_days,
                home_loc=mob_settings['home_loc'],
                num_people=len(mob_settings['home_loc']),
                site_loc=mob_settings['site_loc'],
                num_sites=len(mob_settings['site_loc']),
                beacon_config=sim.beacon_config,
                thresholds_roc=sim.thresholds_roc if sim.thresholds_roc is not None else [],  # convert to [] if None
                store_mob=sim.store_mob,
                store_measure_bernoullis=sim.store_mob,
                verbose=False)

            if self.condensed_summary is True:
                self.save_condensed_summary(sim, summary)
            else:
                self.save_run(sim, summary)

            if self.verbose:
                print(f'[Finished Sim] {self.get_sim_path(sim)}')
 <|MERGE_RESOLUTION|>--- conflicted
+++ resolved
@@ -101,13 +101,10 @@
                         help="flag to quickly finish runs to see if something breaks")
     parser.add_argument("--p_adoption", type=float,
                         help="only run experiment with a single adoption level")
-<<<<<<< HEAD
     parser.add_argument("--no_mobility_reduction", action="store_true",
                         help="flag to turn off mobility reduction")
-=======
     parser.add_argument("--continued", action="store_true",
                         help="skips sub-experiments for which summaries already exist")
->>>>>>> 75c9d150
     if return_parser:
         return parser
 
